--- conflicted
+++ resolved
@@ -2,7 +2,7 @@
 
 Welcome to the comprehensive documentation for Cypheron-Core, a production-ready post-quantum cryptography API. This documentation is designed to be your complete guide from basic concepts to advanced implementation patterns.
 
-## Table of Contents
+## 📚 Table of Contents
 
 ### Getting Started
 
@@ -69,10 +69,7 @@
 With the advent of quantum computers, traditional cryptographic algorithms (RSA, ECDSA, ECDH) become vulnerable to attack. Post-quantum cryptography provides algorithms that remain secure even against quantum adversaries.
 
 Cypheron-Core implements NIST-standardized algorithms that are:
-<<<<<<< HEAD
 
-=======
->>>>>>> f18d9d22
 - **Quantum-resistant**: Secure against both classical and quantum attacks
 - **Standardized**: Based on NIST Post-Quantum Cryptography standards
 - **Battle-tested**: Extensively analyzed by the cryptographic community
